--- conflicted
+++ resolved
@@ -227,15 +227,10 @@
     "public/app/features/dimensions/editors/ThresholdsEditor/ThresholdsEditor.test.tsx:4164297658": [
       [0, 17, 13, "RegExp match", "2409514259"]
     ],
-<<<<<<< HEAD
-    "public/app/features/explore/RichHistory/RichHistoryStarredTab.test.tsx:4291551462": [
-      [1, 17, 13, "RegExp match", "2409514259"]
-=======
     "public/app/features/explore/LiveLogs.test.tsx:156663779": [
       [0, 17, 13, "RegExp match", "2409514259"]
->>>>>>> 1bdd75e7
-    ],
-    "public/app/features/explore/RichHistory/RichHistoryStarredTab.test.tsx:411122864": [
+    ],
+    "public/app/features/explore/RichHistory/RichHistoryStarredTab.test.tsx:2569203078": [
       [0, 17, 13, "RegExp match", "2409514259"]
     ],
     "public/app/features/explore/RunButton.test.tsx:4267530266": [
