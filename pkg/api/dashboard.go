package api

import (
	"encoding/json"
	"fmt"
	"os"
	"path"

	"github.com/grafana/grafana/pkg/services/dashboards"

	"github.com/grafana/grafana/pkg/api/dtos"
	"github.com/grafana/grafana/pkg/bus"
	"github.com/grafana/grafana/pkg/components/dashdiffs"
	"github.com/grafana/grafana/pkg/components/simplejson"
	"github.com/grafana/grafana/pkg/log"
	"github.com/grafana/grafana/pkg/metrics"
	m "github.com/grafana/grafana/pkg/models"
	"github.com/grafana/grafana/pkg/plugins"
	"github.com/grafana/grafana/pkg/services/guardian"
	"github.com/grafana/grafana/pkg/services/quota"
	"github.com/grafana/grafana/pkg/setting"
	"github.com/grafana/grafana/pkg/util"
)

func isDashboardStarredByUser(c *m.ReqContext, dashId int64) (bool, error) {
	if !c.IsSignedIn {
		return false, nil
	}

	query := m.IsStarredByUserQuery{UserId: c.UserId, DashboardId: dashId}
	if err := bus.Dispatch(&query); err != nil {
		return false, err
	}

	return query.Result, nil
}

func dashboardGuardianResponse(err error) Response {
	if err != nil {
		return ApiError(500, "Error while checking dashboard permissions", err)
	}

	return ApiError(403, "Access denied to this dashboard", nil)
}

func GetDashboard(c *m.ReqContext) Response {
	dash, rsp := getDashboardHelper(c.OrgId, c.Params(":slug"), 0, c.Params(":uid"))
	if rsp != nil {
		return rsp
	}

	guardian := guardian.New(dash.Id, c.OrgId, c.SignedInUser)
	if canView, err := guardian.CanView(); err != nil || !canView {
		return dashboardGuardianResponse(err)
	}

	canEdit, _ := guardian.CanEdit()
	canSave, _ := guardian.CanSave()
	canAdmin, _ := guardian.CanAdmin()

	isStarred, err := isDashboardStarredByUser(c, dash.Id)
	if err != nil {
		return ApiError(500, "Error while checking if dashboard was starred by user", err)
	}

	// Finding creator and last updater of the dashboard
	updater, creator := "Anonymous", "Anonymous"
	if dash.UpdatedBy > 0 {
		updater = getUserLogin(dash.UpdatedBy)
	}
	if dash.CreatedBy > 0 {
		creator = getUserLogin(dash.CreatedBy)
	}

	meta := dtos.DashboardMeta{
		IsStarred:   isStarred,
		Slug:        dash.Slug,
		Type:        m.DashTypeDB,
		CanStar:     c.IsSignedIn,
		CanSave:     canSave,
		CanEdit:     canEdit,
		CanAdmin:    canAdmin,
		Created:     dash.Created,
		Updated:     dash.Updated,
		UpdatedBy:   updater,
		CreatedBy:   creator,
		Version:     dash.Version,
		HasAcl:      dash.HasAcl,
		IsFolder:    dash.IsFolder,
		FolderId:    dash.FolderId,
		Url:         dash.GetUrl(),
		FolderTitle: "General",
	}

	// lookup folder title
	if dash.FolderId > 0 {
		query := m.GetDashboardQuery{Id: dash.FolderId, OrgId: c.OrgId}
		if err := bus.Dispatch(&query); err != nil {
			return ApiError(500, "Dashboard folder could not be read", err)
		}
		meta.FolderTitle = query.Result.Title
		meta.FolderUrl = query.Result.GetUrl()
	}

	// make sure db version is in sync with json model version
	dash.Data.Set("version", dash.Version)

	dto := dtos.DashboardFullWithMeta{
		Dashboard: dash.Data,
		Meta:      meta,
	}

	c.TimeRequest(metrics.M_Api_Dashboard_Get)
	return Json(200, dto)
}

func getUserLogin(userId int64) string {
	query := m.GetUserByIdQuery{Id: userId}
	err := bus.Dispatch(&query)
	if err != nil {
		return "Anonymous"
	} else {
		user := query.Result
		return user.Login
	}
}

func getDashboardHelper(orgId int64, slug string, id int64, uid string) (*m.Dashboard, Response) {
	var query m.GetDashboardQuery

	if len(uid) > 0 {
		query = m.GetDashboardQuery{Uid: uid, Id: id, OrgId: orgId}
	} else {
		query = m.GetDashboardQuery{Slug: slug, Id: id, OrgId: orgId}
	}

	if err := bus.Dispatch(&query); err != nil {
		return nil, ApiError(404, "Dashboard not found", err)
	}

	return query.Result, nil
}

func DeleteDashboard(c *m.ReqContext) Response {
	query := m.GetDashboardsBySlugQuery{OrgId: c.OrgId, Slug: c.Params(":slug")}

	if err := bus.Dispatch(&query); err != nil {
		return ApiError(500, "Failed to retrieve dashboards by slug", err)
	}

	if len(query.Result) > 1 {
		return Json(412, util.DynMap{"status": "multiple-slugs-exists", "message": m.ErrDashboardsWithSameSlugExists.Error()})
	}

	dash, rsp := getDashboardHelper(c.OrgId, c.Params(":slug"), 0, "")
	if rsp != nil {
		return rsp
	}

	guardian := guardian.New(dash.Id, c.OrgId, c.SignedInUser)
	if canSave, err := guardian.CanSave(); err != nil || !canSave {
		return dashboardGuardianResponse(err)
	}

	cmd := m.DeleteDashboardCommand{OrgId: c.OrgId, Id: dash.Id}
	if err := bus.Dispatch(&cmd); err != nil {
		return ApiError(500, "Failed to delete dashboard", err)
	}

	return Json(200, util.DynMap{
		"title":   dash.Title,
		"message": fmt.Sprintf("Dashboard %s deleted", dash.Title),
	})
}

func DeleteDashboardByUid(c *m.ReqContext) Response {
	dash, rsp := getDashboardHelper(c.OrgId, "", 0, c.Params(":uid"))
	if rsp != nil {
		return rsp
	}

	guardian := guardian.New(dash.Id, c.OrgId, c.SignedInUser)
	if canSave, err := guardian.CanSave(); err != nil || !canSave {
		return dashboardGuardianResponse(err)
	}

	cmd := m.DeleteDashboardCommand{OrgId: c.OrgId, Id: dash.Id}
	if err := bus.Dispatch(&cmd); err != nil {
		return ApiError(500, "Failed to delete dashboard", err)
	}

	return Json(200, util.DynMap{
		"title":   dash.Title,
		"message": fmt.Sprintf("Dashboard %s deleted", dash.Title),
	})
}

func PostDashboard(c *m.ReqContext, cmd m.SaveDashboardCommand) Response {
	cmd.OrgId = c.OrgId
	cmd.UserId = c.UserId

	dash := cmd.GetDashboardModel()

	if dash.Id == 0 && dash.Uid == "" {
<<<<<<< HEAD
		limitReached, err := middleware.QuotaReached(c, "dashboard")
=======
		limitReached, err := quota.QuotaReached(c, "dashboard")
>>>>>>> a589f701
		if err != nil {
			return ApiError(500, "failed to get quota", err)
		}
		if limitReached {
			return ApiError(403, "Quota reached", nil)
		}
	}

	dashItem := &dashboards.SaveDashboardDTO{
		Dashboard: dash,
		Message:   cmd.Message,
		OrgId:     c.OrgId,
		User:      c.SignedInUser,
		Overwrite: cmd.Overwrite,
	}

	dashboard, err := dashboards.NewService().SaveDashboard(dashItem)

	if err == m.ErrDashboardTitleEmpty ||
		err == m.ErrDashboardWithSameNameAsFolder ||
		err == m.ErrDashboardFolderWithSameNameAsDashboard ||
		err == m.ErrDashboardTypeMismatch ||
		err == m.ErrDashboardInvalidUid ||
		err == m.ErrDashboardUidToLong ||
		err == m.ErrDashboardWithSameUIDExists ||
		err == m.ErrFolderNotFound ||
		err == m.ErrDashboardFolderCannotHaveParent ||
		err == m.ErrDashboardFolderNameExists {
		return ApiError(400, err.Error(), nil)
	}

	if err == m.ErrDashboardUpdateAccessDenied {
		return ApiError(403, err.Error(), err)
	}

	if err == m.ErrDashboardContainsInvalidAlertData {
		return ApiError(500, "Invalid alert data. Cannot save dashboard", err)
	}

	if err != nil {
		if err == m.ErrDashboardWithSameNameInFolderExists {
			return Json(412, util.DynMap{"status": "name-exists", "message": err.Error()})
		}
		if err == m.ErrDashboardVersionMismatch {
			return Json(412, util.DynMap{"status": "version-mismatch", "message": err.Error()})
		}
		if pluginErr, ok := err.(m.UpdatePluginDashboardError); ok {
			message := "The dashboard belongs to plugin " + pluginErr.PluginId + "."
			// look up plugin name
			if pluginDef, exist := plugins.Plugins[pluginErr.PluginId]; exist {
				message = "The dashboard belongs to plugin " + pluginDef.Name + "."
			}
			return Json(412, util.DynMap{"status": "plugin-dashboard", "message": message})
		}
		if err == m.ErrDashboardNotFound {
			return Json(404, util.DynMap{"status": "not-found", "message": err.Error()})
		}
		return ApiError(500, "Failed to save dashboard", err)
	}

	if err == m.ErrDashboardFailedToUpdateAlertData {
		return ApiError(500, "Invalid alert data. Cannot save dashboard", err)
	}

	c.TimeRequest(metrics.M_Api_Dashboard_Save)
	return Json(200, util.DynMap{
		"status":  "success",
		"slug":    dashboard.Slug,
		"version": dashboard.Version,
		"id":      dashboard.Id,
		"uid":     dashboard.Uid,
		"url":     dashboard.GetUrl(),
	})
}

func GetHomeDashboard(c *m.ReqContext) Response {
	prefsQuery := m.GetPreferencesWithDefaultsQuery{OrgId: c.OrgId, UserId: c.UserId}
	if err := bus.Dispatch(&prefsQuery); err != nil {
		return ApiError(500, "Failed to get preferences", err)
	}

	if prefsQuery.Result.HomeDashboardId != 0 {
		slugQuery := m.GetDashboardRefByIdQuery{Id: prefsQuery.Result.HomeDashboardId}
		err := bus.Dispatch(&slugQuery)
		if err == nil {
			url := m.GetDashboardUrl(slugQuery.Result.Uid, slugQuery.Result.Slug)
			dashRedirect := dtos.DashboardRedirect{RedirectUri: url}
			return Json(200, &dashRedirect)
		} else {
			log.Warn("Failed to get slug from database, %s", err.Error())
		}
	}

	filePath := path.Join(setting.StaticRootPath, "dashboards/home.json")
	file, err := os.Open(filePath)
	if err != nil {
		return ApiError(500, "Failed to load home dashboard", err)
	}

	dash := dtos.DashboardFullWithMeta{}
	dash.Meta.IsHome = true
	dash.Meta.CanEdit = c.SignedInUser.HasRole(m.ROLE_EDITOR)
	dash.Meta.FolderTitle = "General"

	jsonParser := json.NewDecoder(file)
	if err := jsonParser.Decode(&dash.Dashboard); err != nil {
		return ApiError(500, "Failed to load home dashboard", err)
	}

	if c.HasUserRole(m.ROLE_ADMIN) && !c.HasHelpFlag(m.HelpFlagGettingStartedPanelDismissed) {
		addGettingStartedPanelToHomeDashboard(dash.Dashboard)
	}

	return Json(200, &dash)
}

func addGettingStartedPanelToHomeDashboard(dash *simplejson.Json) {
	panels := dash.Get("panels").MustArray()

	newpanel := simplejson.NewFromAny(map[string]interface{}{
		"type": "gettingstarted",
		"id":   123123,
		"gridPos": map[string]interface{}{
			"x": 0,
			"y": 3,
			"w": 24,
			"h": 4,
		},
	})

	panels = append(panels, newpanel)
	dash.Set("panels", panels)
}

// GetDashboardVersions returns all dashboard versions as JSON
func GetDashboardVersions(c *m.ReqContext) Response {
	dashId := c.ParamsInt64(":dashboardId")

	guardian := guardian.New(dashId, c.OrgId, c.SignedInUser)
	if canSave, err := guardian.CanSave(); err != nil || !canSave {
		return dashboardGuardianResponse(err)
	}

	query := m.GetDashboardVersionsQuery{
		OrgId:       c.OrgId,
		DashboardId: dashId,
		Limit:       c.QueryInt("limit"),
		Start:       c.QueryInt("start"),
	}

	if err := bus.Dispatch(&query); err != nil {
		return ApiError(404, fmt.Sprintf("No versions found for dashboardId %d", dashId), err)
	}

	for _, version := range query.Result {
		if version.RestoredFrom == version.Version {
			version.Message = "Initial save (created by migration)"
			continue
		}

		if version.RestoredFrom > 0 {
			version.Message = fmt.Sprintf("Restored from version %d", version.RestoredFrom)
			continue
		}

		if version.ParentVersion == 0 {
			version.Message = "Initial save"
		}
	}

	return Json(200, query.Result)
}

// GetDashboardVersion returns the dashboard version with the given ID.
func GetDashboardVersion(c *m.ReqContext) Response {
	dashId := c.ParamsInt64(":dashboardId")

	guardian := guardian.New(dashId, c.OrgId, c.SignedInUser)
	if canSave, err := guardian.CanSave(); err != nil || !canSave {
		return dashboardGuardianResponse(err)
	}

	query := m.GetDashboardVersionQuery{
		OrgId:       c.OrgId,
		DashboardId: dashId,
		Version:     c.ParamsInt(":id"),
	}

	if err := bus.Dispatch(&query); err != nil {
		return ApiError(500, fmt.Sprintf("Dashboard version %d not found for dashboardId %d", query.Version, dashId), err)
	}

	creator := "Anonymous"
	if query.Result.CreatedBy > 0 {
		creator = getUserLogin(query.Result.CreatedBy)
	}

	dashVersionMeta := &m.DashboardVersionMeta{
		DashboardVersion: *query.Result,
		CreatedBy:        creator,
	}

	return Json(200, dashVersionMeta)
}

// POST /api/dashboards/calculate-diff performs diffs on two dashboards
func CalculateDashboardDiff(c *m.ReqContext, apiOptions dtos.CalculateDiffOptions) Response {

	guardianBase := guardian.New(apiOptions.Base.DashboardId, c.OrgId, c.SignedInUser)
	if canSave, err := guardianBase.CanSave(); err != nil || !canSave {
		return dashboardGuardianResponse(err)
	}

	if apiOptions.Base.DashboardId != apiOptions.New.DashboardId {
		guardianNew := guardian.New(apiOptions.New.DashboardId, c.OrgId, c.SignedInUser)
		if canSave, err := guardianNew.CanSave(); err != nil || !canSave {
			return dashboardGuardianResponse(err)
		}
	}

	guardianBase := guardian.New(apiOptions.Base.DashboardId, c.OrgId, c.SignedInUser)
	if canSave, err := guardianBase.CanSave(); err != nil || !canSave {
		return dashboardGuardianResponse(err)
	}

	if apiOptions.Base.DashboardId != apiOptions.New.DashboardId {
		guardianNew := guardian.New(apiOptions.New.DashboardId, c.OrgId, c.SignedInUser)
		if canSave, err := guardianNew.CanSave(); err != nil || !canSave {
			return dashboardGuardianResponse(err)
		}
	}

	options := dashdiffs.Options{
		OrgId:    c.OrgId,
		DiffType: dashdiffs.ParseDiffType(apiOptions.DiffType),
		Base: dashdiffs.DiffTarget{
			DashboardId:      apiOptions.Base.DashboardId,
			Version:          apiOptions.Base.Version,
			UnsavedDashboard: apiOptions.Base.UnsavedDashboard,
		},
		New: dashdiffs.DiffTarget{
			DashboardId:      apiOptions.New.DashboardId,
			Version:          apiOptions.New.Version,
			UnsavedDashboard: apiOptions.New.UnsavedDashboard,
		},
	}

	result, err := dashdiffs.CalculateDiff(&options)
	if err != nil {
		if err == m.ErrDashboardVersionNotFound {
			return ApiError(404, "Dashboard version not found", err)
		}
		return ApiError(500, "Unable to compute diff", err)
	}

	if options.DiffType == dashdiffs.DiffDelta {
		return Respond(200, result.Delta).Header("Content-Type", "application/json")
	}

	return Respond(200, result.Delta).Header("Content-Type", "text/html")
}

// RestoreDashboardVersion restores a dashboard to the given version.
func RestoreDashboardVersion(c *m.ReqContext, apiCmd dtos.RestoreDashboardVersionCommand) Response {
	dash, rsp := getDashboardHelper(c.OrgId, "", c.ParamsInt64(":dashboardId"), "")
	if rsp != nil {
		return rsp
	}

	guardian := guardian.New(dash.Id, c.OrgId, c.SignedInUser)
	if canSave, err := guardian.CanSave(); err != nil || !canSave {
		return dashboardGuardianResponse(err)
	}

	versionQuery := m.GetDashboardVersionQuery{DashboardId: dash.Id, Version: apiCmd.Version, OrgId: c.OrgId}
	if err := bus.Dispatch(&versionQuery); err != nil {
		return ApiError(404, "Dashboard version not found", nil)
	}

	version := versionQuery.Result

	saveCmd := m.SaveDashboardCommand{}
	saveCmd.RestoredFrom = version.Version
	saveCmd.OrgId = c.OrgId
	saveCmd.UserId = c.UserId
	saveCmd.Dashboard = version.Data
	saveCmd.Dashboard.Set("version", dash.Version)
	saveCmd.Dashboard.Set("uid", dash.Uid)
	saveCmd.Message = fmt.Sprintf("Restored from version %d", version.Version)

	return PostDashboard(c, saveCmd)
}

func GetDashboardTags(c *m.ReqContext) {
	query := m.GetDashboardTagsQuery{OrgId: c.OrgId}
	err := bus.Dispatch(&query)
	if err != nil {
		c.JsonApiErr(500, "Failed to get tags from database", err)
		return
	}

	c.JSON(200, query.Result)
}<|MERGE_RESOLUTION|>--- conflicted
+++ resolved
@@ -202,11 +202,7 @@
 	dash := cmd.GetDashboardModel()
 
 	if dash.Id == 0 && dash.Uid == "" {
-<<<<<<< HEAD
-		limitReached, err := middleware.QuotaReached(c, "dashboard")
-=======
 		limitReached, err := quota.QuotaReached(c, "dashboard")
->>>>>>> a589f701
 		if err != nil {
 			return ApiError(500, "failed to get quota", err)
 		}
@@ -414,18 +410,6 @@
 
 // POST /api/dashboards/calculate-diff performs diffs on two dashboards
 func CalculateDashboardDiff(c *m.ReqContext, apiOptions dtos.CalculateDiffOptions) Response {
-
-	guardianBase := guardian.New(apiOptions.Base.DashboardId, c.OrgId, c.SignedInUser)
-	if canSave, err := guardianBase.CanSave(); err != nil || !canSave {
-		return dashboardGuardianResponse(err)
-	}
-
-	if apiOptions.Base.DashboardId != apiOptions.New.DashboardId {
-		guardianNew := guardian.New(apiOptions.New.DashboardId, c.OrgId, c.SignedInUser)
-		if canSave, err := guardianNew.CanSave(); err != nil || !canSave {
-			return dashboardGuardianResponse(err)
-		}
-	}
 
 	guardianBase := guardian.New(apiOptions.Base.DashboardId, c.OrgId, c.SignedInUser)
 	if canSave, err := guardianBase.CanSave(); err != nil || !canSave {
