package migrations

import (
	"os"

	"github.com/grafana/grafana/pkg/services/featuremgmt"
	"github.com/grafana/grafana/pkg/services/sqlstore/migrations/accesscontrol"
	"github.com/grafana/grafana/pkg/services/sqlstore/migrations/ualert"
	. "github.com/grafana/grafana/pkg/services/sqlstore/migrator"
)

// --- Migration Guide line ---
// 1. Never change a migration that is committed and pushed to main
// 2. Always add new migrations (to change or undo previous migrations)
// 3. Some migrations are not yet written (rename column, table, drop table, index etc)

type OSSMigrations struct {
}

func ProvideOSSMigrations() *OSSMigrations {
	return &OSSMigrations{}
}

func (*OSSMigrations) AddMigration(mg *Migrator) {
	addMigrationLogMigrations(mg)
	addUserMigrations(mg)
	addTempUserMigrations(mg)
	addStarMigrations(mg)
	addOrgMigrations(mg)
	addDashboardMigration(mg) // Do NOT add more migrations to this function.
	addDataSourceMigration(mg)
	addApiKeyMigrations(mg)
	addDashboardSnapshotMigrations(mg)
	addQuotaMigration(mg)
	addAppSettingsMigration(mg)
	addSessionMigration(mg)
	addPlaylistMigrations(mg)
	addPreferencesMigrations(mg)
	addAlertMigrations(mg)
	addAnnotationMig(mg)
	addTestDataMigrations(mg)
	addDashboardVersionMigration(mg)
	addTeamMigrations(mg)
	addDashboardAclMigrations(mg) // Do NOT add more migrations to this function.
	addTagMigration(mg)
	addLoginAttemptMigrations(mg)
	addUserAuthMigrations(mg)
	addServerlockMigrations(mg)
	addUserAuthTokenMigrations(mg)
	addCacheMigration(mg)
	addShortURLMigrations(mg)
	// TODO Delete when unified alerting is enabled by default unconditionally (Grafana v9)
	if err := ualert.CheckUnifiedAlertingEnabledByDefault(mg); err != nil { // this should always go before any other ualert migration
		mg.Logger.Error("failed to determine the status of alerting engine. Enable either legacy or unified alerting explicitly and try again", "err", err)
		os.Exit(1)
	}
	ualert.AddTablesMigrations(mg)
	ualert.AddDashAlertMigration(mg)
	addLibraryElementsMigrations(mg)
	if mg.Cfg != nil && mg.Cfg.IsFeatureToggleEnabled != nil {
		if mg.Cfg.IsFeatureToggleEnabled(featuremgmt.FlagLiveConfig) {
			addLiveChannelMigrations(mg)
		}
		if mg.Cfg.IsFeatureToggleEnabled(featuremgmt.FlagDashboardPreviews) {
			addDashboardThumbsMigrations(mg)
		}
	}

	ualert.RerunDashAlertMigration(mg)
	addSecretsMigration(mg)
	addKVStoreMigrations(mg)
	ualert.AddDashboardUIDPanelIDMigration(mg)
	accesscontrol.AddMigration(mg)
	addQueryHistoryMigrations(mg)

	if mg.Cfg != nil && mg.Cfg.IsFeatureToggleEnabled != nil {
		if mg.Cfg.IsFeatureToggleEnabled(featuremgmt.FlagAccesscontrol) {
			accesscontrol.AddTeamMembershipMigrations(mg)
			accesscontrol.AddDashboardPermissionsMigrator(mg)
		}
	}
	addQueryHistoryStarMigrations(mg)

	if mg.Cfg != nil && mg.Cfg.IsFeatureToggleEnabled != nil {
		if mg.Cfg.IsFeatureToggleEnabled(featuremgmt.FlagDashboardComments) || mg.Cfg.IsFeatureToggleEnabled(featuremgmt.FlagAnnotationComments) {
			addCommentGroupMigrations(mg)
			addCommentMigrations(mg)
		}
	}

<<<<<<< HEAD
	addDbFileStorageMigration(mg)
=======
	addEntityEventsTableMigration(mg)
>>>>>>> 484bd0b5
}

func addMigrationLogMigrations(mg *Migrator) {
	migrationLogV1 := Table{
		Name: "migration_log",
		Columns: []*Column{
			{Name: "id", Type: DB_BigInt, IsPrimaryKey: true, IsAutoIncrement: true},
			{Name: "migration_id", Type: DB_NVarchar, Length: 255},
			{Name: "sql", Type: DB_Text},
			{Name: "success", Type: DB_Bool},
			{Name: "error", Type: DB_Text},
			{Name: "timestamp", Type: DB_DateTime},
		},
	}

	mg.AddMigration("create migration_log table", NewAddTableMigration(migrationLogV1))
}

func addStarMigrations(mg *Migrator) {
	starV1 := Table{
		Name: "star",
		Columns: []*Column{
			{Name: "id", Type: DB_BigInt, IsPrimaryKey: true, IsAutoIncrement: true},
			{Name: "user_id", Type: DB_BigInt, Nullable: false},
			{Name: "dashboard_id", Type: DB_BigInt, Nullable: false},
		},
		Indices: []*Index{
			{Cols: []string{"user_id", "dashboard_id"}, Type: UniqueIndex},
		},
	}

	mg.AddMigration("create star table", NewAddTableMigration(starV1))
	mg.AddMigration("add unique index star.user_id_dashboard_id", NewAddIndexMigration(starV1, starV1.Indices[0]))
}<|MERGE_RESOLUTION|>--- conflicted
+++ resolved
@@ -88,11 +88,8 @@
 		}
 	}
 
-<<<<<<< HEAD
+	addEntityEventsTableMigration(mg)
 	addDbFileStorageMigration(mg)
-=======
-	addEntityEventsTableMigration(mg)
->>>>>>> 484bd0b5
 }
 
 func addMigrationLogMigrations(mg *Migrator) {
