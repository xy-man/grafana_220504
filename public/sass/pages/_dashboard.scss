.dashboard-container {
  padding: $dashboard-padding $dashboard-padding 0 $dashboard-padding;
  width: 100%;
  height: 100%;
  box-sizing: border-box;
}

.template-variable {
  color: $variable;
}

div.flot-text {
  color: $text-color !important;
}

.panel {
  height: 100%;
}

<<<<<<< HEAD
  &--solo {
    position: fixed;
    bottom: 0;
    right: 0;
    margin: 0;

    .panel-container {
      border: none;
      z-index: $zindex-sidemenu + 1;
    }
=======
.panel-solo {
  position: fixed;
  bottom: 0;
  right: 0;
  margin: 0;
  left: 0;
  top: 0;

  .panel-container {
    border: none;
  }

  .panel-menu-toggle,
  .panel-menu {
    display: none;
>>>>>>> 619b4b48
  }
}

.panel-height-helper {
  display: block;
  height: 100%;
}

.panel-container {
  background-color: $panel-bg;
  border: $panel-border;
  position: relative;
  border-radius: 3px;
  height: 100%;
  width: 100%;

  &.panel-transparent {
    background-color: transparent;
    border: none;
  }

  &:hover {
    .panel-menu-toggle {
      visibility: visible;
      transition: opacity 0.1s ease-in 0.2s;
      opacity: 1;
    }
  }

  &--is-editing {
    height: auto;
  }

  &--absolute {
    position: absolute;
  }
}

.panel-content {
  padding: $panel-padding;
  height: calc(100% - 27px);
  position: relative;

  // Fixes scrolling on mobile devices
  overflow: auto;
}

// For larger screens, set back to hidden to avoid double scroll bars
@include media-breakpoint-up(md) {
  .panel-content {
    overflow: hidden;
  }
}

.panel-title-container {
  min-height: 9px;
  cursor: move;
  word-wrap: break-word;
  display: block;
}

.panel-title {
  border: 0px;
  font-weight: $font-weight-semi-bold;
  position: relative;
  width: 100%;
  display: flex;
  flex-wrap: nowrap;
  justify-content: center;
  padding: 4px 0 4px;
}

.panel-title-text {
  text-overflow: ellipsis;
  overflow: hidden;
  white-space: nowrap;
  max-width: calc(100% - 38px);
  cursor: pointer;
  font-weight: $font-weight-semi-bold;

  &:hover {
    color: $link-hover-color;
  }
  .panel-has-alert & {
    max-width: calc(100% - 54px);
  }
}

.panel-menu-container {
  width: 1px;
  height: 19px;
  display: inline-block;
}

.panel-menu-toggle {
  color: $text-color-weak;
  cursor: pointer;
  padding: 3px 5px;
  visibility: hidden;
  opacity: 0;
  width: 16px;
  height: 16px;
  left: 1px;
  top: 2px;

  &:hover {
    color: $link-hover-color;
  }
}

.panel-loading {
  position: absolute;
  top: -3px;
  right: 0px;
  z-index: 800;
  font-size: $font-size-sm;
  color: $text-color-weak;
}

.panel-empty {
  display: flex;
  align-items: center;
  height: 100%;
  width: 100%;

  p {
    text-align: center;
    color: $text-muted;
    font-size: $font-size-lg;
    width: 100%;
  }
}

.panel-header {
  &:hover {
    transition: background-color 0.1s ease-in-out;
    background-color: $panel-header-hover-bg;
  }
}

.panel-menu {
  top: 25px;
  left: -100px;
}

.panel-info-corner-inner {
  width: 0;
  height: 0;
  position: absolute;
  left: 0;
  bottom: 0;
}

@mixin panel-corner-color($corner-bg) {
  .panel-info-corner-inner {
    border-left: 27px solid $corner-bg;
    border-right: none;
    border-bottom: 27px solid transparent;
  }
}

.panel-info-corner {
  color: $text-muted;
  cursor: pointer;
  position: absolute;
  display: none;
  left: 0;
  width: 27px;
  height: 27px;
  top: 0;
  z-index: 1;

  .fa {
    position: relative;
    top: -2px;
    left: 6px;
    font-size: 75%;
    z-index: 1;
  }

  &--info {
    display: block;
    @include panel-corner-color(lighten($panel-bg, 4%));
    .fa:before {
      content: '\f129';
    }
  }

  &--links {
    display: block;
    @include panel-corner-color(lighten($panel-bg, 4%));
    .fa {
      left: 4px;
    }
    .fa:before {
      content: '\f08e';
    }
  }

  &--error {
    display: block;
    color: $text-color;
    @include panel-corner-color($popover-error-bg);
    .fa:before {
      content: '\f12a';
    }
  }
}

.panel-time-info {
  font-weight: bold;
  float: right;
  margin-right: 15px;
  color: $blue;
  font-size: 85%;
  position: absolute;
  top: 4px;
  right: 0;
}

.dashboard-header {
  font-family: $headings-font-family;
  font-size: $font-size-h3;
  text-align: center;
  overflow: hidden;
  position: relative;
  top: -10px;
  span {
    display: inline-block;
    @include brand-bottom-border();
    padding: 0.5rem 0.5rem 0.2rem 0.5rem;
  }
}

.panel-full-edit {
  padding-top: $dashboard-padding;
}<|MERGE_RESOLUTION|>--- conflicted
+++ resolved
@@ -17,18 +17,6 @@
   height: 100%;
 }
 
-<<<<<<< HEAD
-  &--solo {
-    position: fixed;
-    bottom: 0;
-    right: 0;
-    margin: 0;
-
-    .panel-container {
-      border: none;
-      z-index: $zindex-sidemenu + 1;
-    }
-=======
 .panel-solo {
   position: fixed;
   bottom: 0;
@@ -44,7 +32,6 @@
   .panel-menu-toggle,
   .panel-menu {
     display: none;
->>>>>>> 619b4b48
   }
 }
 
