--- conflicted
+++ resolved
@@ -2,12 +2,8 @@
 
 import { QueryEditorProps } from '@grafana/data';
 import { EditorField, EditorRow, Space } from '@grafana/experimental';
-<<<<<<< HEAD
-import { Input } from '@grafana/ui/src';
-=======
 import { Input } from '@grafana/ui';
 
->>>>>>> 68ca5b2e
 import { CloudWatchDatasource } from '../datasource';
 import { isMetricsQuery } from '../guards';
 import { migrateQueryAliasFormat } from '../migrations';
